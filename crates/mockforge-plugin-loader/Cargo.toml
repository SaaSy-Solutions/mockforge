[package]
name = "mockforge-plugin-loader"
version = "0.3.3"
edition.workspace = true
authors.workspace = true
license.workspace = true
repository.workspace = true
homepage.workspace = true
documentation.workspace = true
readme.workspace = true
keywords = ["plugin", "loader", "wasm", "security", "sandbox"]
categories = ["development-tools", "api-bindings"]
description = "Plugin loader with security sandboxing and validation for MockForge"

[lints.rust]
missing_docs = "deny"

[dependencies]
# Plugin core types and traits
mockforge-plugin-core = { version = "0.3.3", path = "../mockforge-plugin-core" }

# Serialization
serde.workspace = true
serde_json.workspace = true

# Async runtime
tokio = { workspace = true, features = ["fs"] }

# Error handling
anyhow.workspace = true
thiserror.workspace = true

# Logging
tracing.workspace = true

# Utility libraries
uuid.workspace = true
regex.workspace = true

# WebAssembly runtime for plugin execution
<<<<<<< HEAD
wasmtime = "34.0"
wasmtime-wasi = "34.0"
wasmparser = "0.240"
=======
wasmtime = "36.0.3"
wasmtime-wasi = "36.0.3"
wasmparser = "0.239"
>>>>>>> d34a5f43

# Plugin communication
wit-bindgen = "0.46"

# Async traits
async-trait = "0.1"

# Additional utilities
rand.workspace = true
url.workspace = true
serde_yaml.workspace = true
urlencoding.workspace = true
base64.workspace = true

# Path expansion
shellexpand = "2.1"

# Date/time handling
chrono.workspace = true

# Cryptography for plugin validation
ring = "0.17"
hex.workspace = true

# HTTP client for remote plugin downloads
reqwest = { version = "0.12", features = ["stream", "rustls-tls", "json"], default-features = false }

# Archive extraction
zip = "2.2"
flate2 = "1.0"
tar = "0.4"

# Git repository cloning
git2 = { version = "0.19", optional = true }

# Progress tracking
indicatif = "0.17"

# Directory utilities
dirs = "5.0"

# Temporary file handling
tempfile = "3.0"

[features]
default = ["git-support"]
git-support = ["git2"]

[dev-dependencies]
tokio = { workspace = true, features = ["test-util"] }
tempfile = "3.0"
wiremock = "0.6"<|MERGE_RESOLUTION|>--- conflicted
+++ resolved
@@ -38,15 +38,9 @@
 regex.workspace = true
 
 # WebAssembly runtime for plugin execution
-<<<<<<< HEAD
-wasmtime = "34.0"
-wasmtime-wasi = "34.0"
-wasmparser = "0.240"
-=======
 wasmtime = "36.0.3"
 wasmtime-wasi = "36.0.3"
 wasmparser = "0.239"
->>>>>>> d34a5f43
 
 # Plugin communication
 wit-bindgen = "0.46"
