--- conflicted
+++ resolved
@@ -19,11 +19,7 @@
 chrono = { workspace = true }
 uuid = { workspace = true }
 rand = { workspace = true }
-<<<<<<< HEAD
 once_cell = { workspace = true }
-jsonschema = "0.18"
-=======
 jsonschema = "0.33"
->>>>>>> eb882443
 openapiv3 = { workspace = true }
 axum = { workspace = true }