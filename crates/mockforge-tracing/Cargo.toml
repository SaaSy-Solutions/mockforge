[package]
name = "mockforge-tracing"
version = "0.3.3"
edition.workspace = true
authors.workspace = true
license.workspace = true
description = "OpenTelemetry and distributed tracing integration for MockForge"
repository.workspace = true
homepage.workspace = true
documentation.workspace = true
publish = false  # Internal tracing component

[dependencies]
# OpenTelemetry core
<<<<<<< HEAD
opentelemetry = { version = "0.21", features = ["trace"] }
opentelemetry_sdk = { version = "0.21", features = ["trace", "rt-tokio"] }
opentelemetry-otlp = { version = "0.14", features = ["trace", "grpc-tonic"] }
opentelemetry-jaeger = { version = "0.20", features = ["rt-tokio"] }
opentelemetry-semantic-conventions = "0.31"
=======
opentelemetry = { version = "0.22", features = ["trace"] }
opentelemetry_sdk = { version = "0.22", features = ["trace", "rt-tokio"] }
opentelemetry-otlp = { version = "0.15", features = ["trace", "grpc-tonic"] }
opentelemetry-jaeger = { version = "0.21", features = ["rt-tokio"] }
opentelemetry-semantic-conventions = "0.13"
>>>>>>> 6640dce6

# Tracing integration
tracing = "0.1"
tracing-subscriber = { version = "0.3", features = ["env-filter"] }
tracing-opentelemetry = "0.22"

# Async runtime
tokio = { version = "1.35", features = ["full"] }

# HTTP headers for context propagation
http = "1.0"

# Error handling
thiserror = "1.0"

[dev-dependencies]
tokio-test = "0.4"<|MERGE_RESOLUTION|>--- conflicted
+++ resolved
@@ -12,19 +12,11 @@
 
 [dependencies]
 # OpenTelemetry core
-<<<<<<< HEAD
-opentelemetry = { version = "0.21", features = ["trace"] }
-opentelemetry_sdk = { version = "0.21", features = ["trace", "rt-tokio"] }
-opentelemetry-otlp = { version = "0.14", features = ["trace", "grpc-tonic"] }
-opentelemetry-jaeger = { version = "0.20", features = ["rt-tokio"] }
-opentelemetry-semantic-conventions = "0.31"
-=======
 opentelemetry = { version = "0.22", features = ["trace"] }
-opentelemetry_sdk = { version = "0.22", features = ["trace", "rt-tokio"] }
+opentelemetry_sdk = { version = "0.31", features = ["trace", "rt-tokio"] }
 opentelemetry-otlp = { version = "0.15", features = ["trace", "grpc-tonic"] }
 opentelemetry-jaeger = { version = "0.21", features = ["rt-tokio"] }
-opentelemetry-semantic-conventions = "0.13"
->>>>>>> 6640dce6
+opentelemetry-semantic-conventions = "0.31"
 
 # Tracing integration
 tracing = "0.1"
